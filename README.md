# intrinio-realtime-options-go-sdk
Go SDK for working with Intrinio's Real-Time Option Price WebSocket Feed

[Intrinio](https://intrinio.com/) provides real-time stock option prices via a two-way WebSocket connection. To get started, [subscribe to a real-time data feed](https://intrinio.com/financial-market-data/options-data) and follow the instructions below.

## Requirements

- Go 1.20 (or newer) recommended

## Installation

<<<<<<< HEAD
### Option 1 - Docker

1. Source files can be downloaded from: github.com/intrinio/intrinio-realtime-options-go-sdk
2. Navigate to the project root
3. Update example/config.json with your api key
3. Run `docker compose build`
4. Run `docker compose run example`

### Option 2 - From source
=======
### Option 1
>>>>>>> 67db5f63

1. Source files can be downloaded from: github.com/intrinio/intrinio-realtime-options-go-sdk
2. Navigate to the project root
3. Open the example project at project-root/example
4. Build your project using example.go as the base

<<<<<<< HEAD
### Option 3 - Pre built package
=======
### Option 2
>>>>>>> 67db5f63
1. Create a new Go project
2. import "github.com/intrinio/intrinio-realtime-options-go-sdk"
3. Reference the package "intrinio"

## Example Project
For a sample Go application see: [intrinio-realtime-options-go-sdk](https://github.com/intrinio/intrinio-realtime-options-go-sdk/example)

## Features

* Receive streaming, real-time option price updates:
	* every trade
	* conflated bid and ask
	* open interest, open, close, high, low
	* unusual activity(block trades, sweeps, whale trades, unusual sweeps)
* Subscribe to updates from individual option contracts (or option chains)
* Subscribe to updates for the entire universe of option contracts (~1.5M option contracts)

## Example Usage
```go

package main

import (
	"os"
	"os/signal"
	"sync"
	"syscall"

	"github.com/intrinio/intrinio-realtime-options-go-sdk"
)

func handleRefresh(refresh intrinio.Refresh) {
}

func handleTrade(trade intrinio.Trade) {
}

func handleQuote(quote intrinio.Quote) {
}

func handleUA(ua intrinio.UnusualActivity) {
}

func main() {
	var config intrinio.Config = intrinio.LoadConfig()
	var client *intrinio.Client = intrinio.NewClient(config, handleTrade, nil, handleRefresh, nil)
	close := make(chan os.Signal, 1)
	signal.Notify(close, syscall.SIGINT, syscall.SIGTERM)
	client.Start()
	symbols := []string{"GE", "MSFT", "SPY___230227P00397000", "SPY___230227P00399000"}
	client.JoinMany(symbols)
	//client.JoinLobby()
	<-close
	client.Stop()
}
```

## Handling Quotes

There are millions of options contracts, each with their own feed of activity.
We highly encourage you to make your OnTrade, OnQuote, OnUnusualActivity, and OnRefresh callback methods has short as possible and follow a queue pattern so your app can handle the large volume of activity.
Note that quotes (ask and bid updates) comprise 99% of the volume of the entire feed. Be cautious when deciding to receive quote updates. You will receive the latest 'ask' and 'bid' price with each each trade update. You may subscribe to receive a quote updates for ask/bid prices (by providing an OnQuote callback to `intrinio.NewClient`) but, again, we recommend caution when electing to do this.

## Providers

Currently, Intrino offers realtime data for this SDK from the following providers:

* OPRA - [Homepage](https://www.opraplan.com/)

Please be sure that the correct provider is specified in the `intrinio.Config` object that is passed to the `intrinio.NewClient` routine.

## Data Format

### Trade Message

```go
type Trade struct
```

* **ContractId** - Identifier for the option contract. This includes the ticker symbol, put/call, expiry, and strike price.
* **Price** - The trade price in USD
* **Size** - The size of the trade (note: each contract represents a lot of 100 underlying shares).
* **TotalVolume** - The total number of contracts (with the given Id) traded so far, today.
* **Timestamp** - The time of the trade, as a Unix timestamp (with microsecond precision)
* **AskPriceAtExecution** - The best, last ask price in USD
* **BidPriceAtExecution** - The best, last bid price in USD
* **UnderlyingPriceAtExecution** - The price of the underlying security in USD

### Quote Message

```go
type Quote struct
```

* **ContractId** - Identifier for the option contract. This includes the ticker symbol, put/call, expiry, and strike price.
* **AskPrice** - The last, best ask price in USD
* **AskSize** - The last, best ask size (note: each contract represents a lot of 100 underlying shares).
* **BidPrice** - The last, best bid price in USD
* **BidSize** - The last, best bid size (note: each contract represents a lot of 100 underlying shares).
* **Timestamp** - The time of the quote, as a Unix timestamp (with microsecond precision)

### Refresh Message

```go
type Refresh
```

* **ContractId** - Identifier for the options contract. This includes the ticker symbol, put/call, expiry, and strike price.
* **OpenInterest** - The total quantity of opened contracts, as reported at the start of the trading day
* **OpenPrice** - The open price price in USD
* **ClosePrice** - The close price in USD
* **HighPrice** - The current high price in USD
* **LowPrice** - The current low price in USD

### Unusual Activity Message

```go
type UnusualActivity
```

* **ContractId** - Identifier for the options contract. This includes the ticker symbol, put/call, expiry, and strike price.
* **Type** - The type of unusual activity that was detected
  * **`Block`** - represents a 'block' trade of at least $20,000
  * **`Sweep`** - represents an intermarket sweep of at least $10,000
  * **`Large`** - represents a trade of at least $100,000
  * **`Unusual Sweep`** - represents an unusually large sweep (more than 2 standard deviation above the market-wide sweep mean).
* **Sentiment** - The sentiment of the unusual activity event
  *    **`Neutral`** - The event was executed with apparent neutral outlook of the underlying security
  *    **`Bullish`** - The event was executed with apparent positive outlook of the underlying security
  *    **`Bearish`** - The event was executed with apparent negative outlook of the underlying security
* **TotalValue** - The total value of the event in USD. 'Sweeps' and 'blocks' can be comprised of multiple trades. This is the value of the entire event.
* **TotalSize** - The total size of the event in number of contracts. 'Sweeps' and 'blocks' can be comprised of multiple trades. This is the total number of contracts exchanged during the event.
* **AveragePrice** - The average price at which the event was executed. 'Sweeps' and 'blocks' can be comprised of multiple trades. This is the average trade price for the entire event.
* **AskPriceAtExecution** - The 'ask' price of the contract at execution of the event.
* **BidPriceAtExecution** - The 'bid' price of the contract at execution of the event.
* **UnderlyingPriceAtExecution** - The last trade price of the underlying security at execution of the event.
* **Timestamp** - The time of the event, as a Unix timestamp (with microsecond precision).

## API Keys

You will receive your Intrinio API Key after [creating an account](https://intrinio.com/signup). You will need a subscription to a [realtime data feed](https://intrinio.com/financial-market-data/options-data) as well.

Please be sure to include you API key in the `intrinio.Config` object passed to the `intrinio.NewClient` routine.

## Documentation

### Overview

The Intrinio Realtime Client will handle authorization as well as establishment and management of all necessary WebSocket connections. All you need to get started is your API key.
The first thing that you'll do is create a new `intrinio.Client` object, passing in an `intrinio.Config` object as well as a series of callback functions. These callback methods tell the client what types of subscriptions you will be setting up.
A helper function, `intrinio.LoadConfig()`, is provided to automatically load a `config.json` file that exists in your application's working directory. Please be sure that your API key is specified in the `intrinio.Config` object that is passed to the `intrinio.NewClient` routine.
Creating an `intrinio.Client` object (with `intrinio.NewClient`) will initialize the object but you will need to call the client object's `Start()` method in order to open the session and start communication with the server.
After an `intrinio.Client` object has been created and started, you may subscribe to receive feed updates from the server.
You may subscribe, dynamically, to option contracts, option chains, or a mixed list thereof.
It is also possible to subscribe to the entire universe of option contracts (i.e. the firehose) by calling the client object's `JoinLobby()` method.
The volume of data provided by the `Firehose` can exceed 100Mbps and requires special authorization.
You may update your subscriptions on the fly, using the client object's `Join` and `Leave` methods.
The WebSocket client is designed for near-indefinite operation. It will automatically reconnect if a connection drops/fails and when then servers turn on every morning.
If you wish to perform a shutdown of the application, please call the client's `Stop` method. See the example application for an example of how to handle system SIGINT (Ctrl+C) and SIGTERM signals

### Methods

`var client Client = NewClient(config, onTrade, onQuote, onRefresh, onUnusualActivity)` - Creates an Intrinio Real-Time client.
* **Parameter** `config`: Required. The configuration object necessary to set up the client.
* **Parameter** `onTrade`: Optional. The callback accepting `intrinio.Trade` updates. If `onTrade` is `nil`, you will not receive trade updates from the server.
* **Parameter** `onQuote`: Optional. The callback accepting `intrinio.Quote` updates. If `onQuote` is `nil`, you will not receive quote (ask, bid) updates from the server.
* **Parameter** `onRefresh`: Optional. The callback accepting `intrinio.Refresh` updates. If `onRefresh` is `nil`, you will not receive open interest, open, close, high, low data from the server. Note: open interest data is only updated at the beginning of every trading day. If this callback is provided you will recieve an update immediately, as well as every 15 minutes (approx).
* **Parameter** `onUnusualActivity`: Optional. The callback accepting `intrinio.UnusualActivity` updats. If `onUnusualActivity` is `nil`, you will not receive unusual activity updates from the server.

`client.Start()` - Starts the client (authenticates the user and establishes the websocket connection)
`client.Stop()` - Leaves all joined channels and gracefully terminates the session. 

`client.Join(symbol string)` - Joins the channel identified by the given symbol (e.g. "AAPL" or "GOOG__210917C01040000")
`client.JoinMany(symbols []string)` - Joins the channels identified by the given symbol slice (e.g. `[]string{"AAPL", "MSFT__210917C00180000", "GOOG__210917C01040000"}`)
`client.JoinLobby()` - Joins the lobby (i.e. 'Firehose') channel. This requires special account permissions.

`client.LeaveAll()` - Leaves all channels that have been subscribed to by the client
`client.Leave(symbol string)` - Leaves the channel identified by the given symbol
`client.LeaveMany(symbols []string)` - Leaves the channels identified by the given symbol slice
`client.LeaveLobby()` - Leaves the lobby channel.

## Configuration

Configuration is done through a configuration object (`intrinio.Config`) that is passed to the `intrinio.NewClient` routine. You may create a configuration directly in code using:

```go
var config intrinio.Config = intrinio.Config{ApiKey: "YOUR-API-KEY", Provider: "OPRA"}
```
 
 Or, you can create a `config.json` file, of the following form, and place it in your application root. An example of this is provided in the sample project.

```json
{
	"ApiKey": "YOUR-API-KEY",
	"Provider": "OPRA",
}
```<|MERGE_RESOLUTION|>--- conflicted
+++ resolved
@@ -9,7 +9,6 @@
 
 ## Installation
 
-<<<<<<< HEAD
 ### Option 1 - Docker
 
 1. Source files can be downloaded from: github.com/intrinio/intrinio-realtime-options-go-sdk
@@ -19,20 +18,14 @@
 4. Run `docker compose run example`
 
 ### Option 2 - From source
-=======
-### Option 1
->>>>>>> 67db5f63
+
 
 1. Source files can be downloaded from: github.com/intrinio/intrinio-realtime-options-go-sdk
 2. Navigate to the project root
 3. Open the example project at project-root/example
 4. Build your project using example.go as the base
 
-<<<<<<< HEAD
 ### Option 3 - Pre built package
-=======
-### Option 2
->>>>>>> 67db5f63
 1. Create a new Go project
 2. import "github.com/intrinio/intrinio-realtime-options-go-sdk"
 3. Reference the package "intrinio"
